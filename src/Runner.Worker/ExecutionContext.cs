--- conflicted
+++ resolved
@@ -277,17 +277,12 @@
             var newGuid = Guid.NewGuid();
             step.ExecutionContext = Root.CreateChild(newGuid, step.DisplayName, newGuid.ToString("N"), null, null);
             step.ExecutionContext.ExpressionValues["inputs"] = inputsData;
-<<<<<<< HEAD
 
             // Add the composite action environment variables to each step.
             // If the key already exists, we override it since the composite action env variables will have higher precedence
             // Note that for each composite action step, it's environment variables will be set in the StepRunner automatically
             step.ExecutionContext.SetEnvironmentVariables(envData);
-            Root.JobSteps.Insert(0, step);
-=======
-            // TODO: confirm whether not copying message contexts is safe
             Root.JobSteps.Insert(location, step);
->>>>>>> f9b28c72
         }
 
         public void SetEnvironmentVariables(Dictionary<string, string> dict)
